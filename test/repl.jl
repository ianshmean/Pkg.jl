--- conflicted
+++ resolved
@@ -378,64 +378,6 @@
 
 # Autocompletions
 temp_pkg_dir() do project_path; cd(project_path) do
-<<<<<<< HEAD
-    Pkg.Types.registries()
-    pkg"activate ."
-    c, r = test_complete("add Exam")
-    @test "Example" in c
-    c, r = test_complete("rm Exam")
-    @test isempty(c)
-    Pkg.REPLMode.pkgstr("develop $(joinpath(@__DIR__, "test_packages", "RequireDependency"))")
-
-    c, r = test_complete("rm RequireDep")
-    @test "RequireDependency" in c
-    c, r = test_complete("rm -p RequireDep")
-    @test "RequireDependency" in c
-    c, r = test_complete("rm --project RequireDep")
-    @test "RequireDependency" in c
-    c, r = test_complete("rm Exam")
-    @test isempty(c)
-    c, r = test_complete("rm -p Exam")
-    @test isempty(c)
-    c, r = test_complete("rm --project Exam")
-    @test isempty(c)
-
-    c, r = test_complete("rm -m RequireDep")
-    @test "RequireDependency" in c
-    c, r = test_complete("rm --manifest RequireDep")
-    @test "RequireDependency" in c
-    c, r = test_complete("rm -m Exam")
-    @test "Example" in c
-    c, r = test_complete("rm --manifest Exam")
-    @test "Example" in c
-
-    c, r = test_complete("rm RequireDep")
-    @test "RequireDependency" in c
-    c, r = test_complete("rm Exam")
-    @test isempty(c)
-    c, r = test_complete("rm -m Exam")
-    c, r = test_complete("rm -m Exam")
-    @test "Example" in c
-
-    pkg"add Example"
-    c, r = test_complete("rm Exam")
-    @test "Example" in c
-    c, r = test_complete("up --man")
-    @test "--manifest" in c
-    c, r = test_complete("rem")
-    @test "remove" in c
-    @test apply_completion("rm E") == "rm Example"
-    @test apply_completion("add Exampl") == "add Example"
-
-    c, r = test_complete("preview r")
-    @test "remove" in c
-    c, r = test_complete("help r")
-    @test "remove" in c
-
-    c, r = test_complete("add REPL")
-    # Filtered by version
-    @test !("REPL" in c)
-=======
     @testset "tab completion" begin
         Pkg.Types.registries()
         pkg"activate ."
@@ -478,7 +420,7 @@
         pkg"add Example"
         c, r = test_complete("rm Exam")
         @test "Example" in c
-        c, r = test_complete("add --man")
+        c, r = test_complete("up --man")
         @test "--manifest" in c
         c, r = test_complete("rem")
         @test "remove" in c
@@ -489,7 +431,6 @@
         @test "remove" in c
         c, r = test_complete("help r")
         @test "remove" in c
-        @test !("rm" in c)
 
         c, r = test_complete("add REPL")
         # Filtered by version
@@ -503,8 +444,7 @@
         @test apply_completion("add ./tes") == (Sys.iswindows() ? "add ./testdir\\\\" : "add ./testdir/")
         c, r = test_complete("dev ./")
         @test (Sys.iswindows() ? ("testdir\\\\" in c) : ("testdir/" in c))
-    end
->>>>>>> 50f0861d
+    end # testset
 end end
 
 temp_pkg_dir() do project_path; cd(project_path) do
